#!/usr/bin/python

# Copyright (C) 2011 Linaro Limited
#
# Author: Paul Larson <paul.larson@linaro.org>
#
# This file is part of LAVA Dispatcher.
#
# LAVA Dispatcher is free software; you can redistribute it and/or modify
# it under the terms of the GNU General Public License as published by
# the Free Software Foundation; either version 2 of the License, or
# (at your option) any later version.
#
# LAVA Dispatcher is distributed in the hope that it will be useful,
# but WITHOUT ANY WARRANTY; without even the implied warranty of
# MERCHANTABILITY or FITNESS FOR A PARTICULAR PURPOSE.  See the
# GNU General Public License for more details.
#
# You should have received a copy of the GNU General Public License
# along
# with this program; if not, see <http://www.gnu.org/licenses>.

from datetime import datetime
import traceback
from lava_dispatcher.actions import BaseAction
from lava_dispatcher.client import OperationFailed



def _setup_testrootfs(client):
    #Make sure in master image
    #, or exception can be caught and do boot_master_image()
    try:
        client.in_master_shell()
    except:
        client.boot_master_image()

    client.run_cmd_master('mkdir -p /mnt/root')
    client.run_cmd_master('mount /dev/disk/by-label/testrootfs /mnt/root')
    client.run_cmd_master(
        'cp -f /mnt/root/etc/resolv.conf /mnt/root/etc/resolv.conf.bak')
    client.run_cmd_master('cp -L /etc/resolv.conf /mnt/root/etc')
    #eliminate warning: Can not write log, openpty() failed
    #                   (/dev/pts not mounted?), does not work
    client.run_cmd_master('mount --rbind /dev /mnt/root/dev')


def _teardown_testrootfs(client):
    client.run_cmd_master(
        'cp -f /mnt/root/etc/resolv.conf.bak /mnt/root/etc/resolv.conf')
    cmd = ('cat /proc/mounts | awk \'{print $2}\' | grep "^/mnt/root/dev"'
        '| sort -r | xargs umount')
    client.run_cmd_master(cmd)
    client.run_cmd_master('umount /mnt/root')



def _install_lava_test(client):
    #install bazaar in tester image
    client.run_cmd_master(
        'chroot /mnt/root apt-get update')
    #Install necessary packages for build lava-test
    cmd = ('chroot /mnt/root apt-get -y install bzr usbutils python-apt '
        'python-setuptools python-simplejson lsb-release')
    client.run_cmd_master(cmd, timeout=2400)
    client.run_cmd_master('chroot /mnt/root bzr branch lp:lava-test')
    client.run_cmd_master(
        'chroot /mnt/root sh -c "cd lava-test && python setup.py install"')

    #Test if lava-test installed
    try:
        client.run_shell_command(
            'chroot /mnt/root lava-test help',
<<<<<<< HEAD
            response="list-test", timeout=10)
=======
            response="list-test", timeout=20)
>>>>>>> 9e61baed
    except:
        tb = traceback.format_exc()
        client.sio.write(tb)
        raise OperationFailed("lava-test deployment failed")


class cmd_lava_test_run(BaseAction):
    def run(self, test_name, timeout=-1):
        #Make sure in test image now
        client = self.client
        client.in_test_shell()
        client.run_cmd_tester('mkdir -p %s' % self.context.lava_result_dir)
        client.export_display()
        bundle_name = test_name + "-" + datetime.now().strftime("%H%M%S")
        cmd = ('lava-test run %s -o %s/%s.bundle' % (
                test_name, self.context.lava_result_dir, bundle_name))
        rc = client.run_cmd_tester(cmd, timeout=timeout)
        if rc is None:
            raise OperationFailed("test case getting return value failed")
        elif rc != 0:
            raise OperationFailed("test case failed with return value: %s" % rc)

class cmd_lava_test_install(BaseAction):
    """
    lava-test deployment to test image rootfs by chroot
    """
    def run(self, tests, install_python = None, register = None, timeout=2400):
        client = self.client

        _setup_testrootfs(client)
        _install_lava_test(client)

        if install_python:
            for module in install_python:
                client.run_cmd_master("chroot /mnt/root apt-get -y install python-pip")
                client.run_cmd_master("chroot /mnt/root pip install -e " + module)

        if register:
            for test_def_url in register:
                client.run_cmd_master('chroot /mnt/root lava-test register-test  ' + test_def_url)

        for test in tests:
            client.run_cmd_master(
                'chroot /mnt/root lava-test install %s' % test)

        client.run_cmd_master('rm -rf /mnt/root/lava-test')

        _teardown_testrootfs(client)


class cmd_add_apt_repository(BaseAction):
    """
    add apt repository to test image rootfs by chroot
    arg could be 'deb uri distribution [component1] [component2][...]' or ppm:<ppa_name>
    """
    def run(self, arg):
        client = self.client
        _setup_testrootfs(client)

        #install add-apt-repository
        client.run_cmd_master('chroot /mnt/root apt-get -y install python-software-properties')

        #add ppa
        client.run_cmd_master('chroot /mnt/root add-apt-repository ' + arg[0])
        client.run_cmd_master('chroot /mnt/root apt-get update')

        _teardown_testrootfs(client)<|MERGE_RESOLUTION|>--- conflicted
+++ resolved
@@ -71,11 +71,7 @@
     try:
         client.run_shell_command(
             'chroot /mnt/root lava-test help',
-<<<<<<< HEAD
-            response="list-test", timeout=10)
-=======
-            response="list-test", timeout=20)
->>>>>>> 9e61baed
+            response="list-test", timeout=60)
     except:
         tb = traceback.format_exc()
         client.sio.write(tb)
