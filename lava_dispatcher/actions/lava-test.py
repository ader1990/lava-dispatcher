--- conflicted
+++ resolved
@@ -98,12 +98,8 @@
     """
     lava-test deployment to test image rootfs by chroot
     """
-<<<<<<< HEAD
-    def run(self, tests, timeout=2400):
+    def run(self, tests, install_python = None, register = None, timeout=2400):
         dispatcher_print("Executing lava_test_install (%s) command" % ",".join(tests))
-=======
-    def run(self, tests, install_python = None, register = None, timeout=2400):
->>>>>>> 464e57ed
         client = self.client
 
         _setup_testrootfs(client)
