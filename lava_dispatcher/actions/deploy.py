--- conflicted
+++ resolved
@@ -155,29 +155,12 @@
     def deploy_linaro_rootfs(self, rootfs):
         client = self.client
         print "Deploying linaro image"
-<<<<<<< HEAD
+        client.run_cmd_master('umount /dev/disk/by-label/testrootfs')
         client.run_cmd_master(
             'mkfs.ext3 -q /dev/disk/by-label/testrootfs -L testrootfs')
         client.run_cmd_master('udevadm trigger')
         client.run_cmd_master('mkdir -p /mnt/root')
         client.run_cmd_master('mount /dev/disk/by-label/testrootfs /mnt/root')
-=======
-        client.run_shell_command(
-            'umount /dev/disk/by-label/testrootfs',
-            response = MASTER_STR)
-        client.run_shell_command(
-            'mkfs.ext3 -q /dev/disk/by-label/testrootfs -L testrootfs',
-            response = MASTER_STR)
-        client.run_shell_command(
-            'udevadm trigger',
-            response = MASTER_STR)
-        client.run_shell_command(
-            'mkdir -p /mnt/root',
-            response = MASTER_STR)
-        client.run_shell_command(
-            'mount /dev/disk/by-label/testrootfs /mnt/root',
-            response = MASTER_STR)
->>>>>>> 4afacab2
         client.run_shell_command(
             'wget -qO- %s |tar --numeric-owner -C /mnt/root -xzf -' % rootfs,
             client.master_str, 3600)
@@ -188,7 +171,7 @@
 
     def deploy_linaro_bootfs(self, bootfs):
         client = self.client
-<<<<<<< HEAD
+        client.run_cmd_master('umount /dev/disk/by-label/testboot')
         client.run_cmd_master(
             'mkfs.vfat /dev/disk/by-label/testboot -n testboot')
         client.run_cmd_master('udevadm trigger')
@@ -197,26 +180,3 @@
         client.run_cmd_master(
             'wget -qO- %s |tar --numeric-owner -C /mnt/boot -xzf -' % bootfs)
         client.run_cmd_master('umount /mnt/boot')
-=======
-        client.run_shell_command(
-            'umount /dev/disk/by-label/testboot',
-            response = MASTER_STR)
-        client.run_shell_command(
-            'mkfs.vfat /dev/disk/by-label/testboot -n testboot',
-            response = MASTER_STR)
-        client.run_shell_command(
-            'udevadm trigger',
-            response = MASTER_STR)
-        client.run_shell_command(
-            'mkdir -p /mnt/boot',
-            response = MASTER_STR)
-        client.run_shell_command(
-            'mount /dev/disk/by-label/testboot /mnt/boot',
-            response = MASTER_STR)
-        client.run_shell_command(
-            'wget -qO- %s |tar --numeric-owner -C /mnt/boot -xzf -' % bootfs,
-            response = MASTER_STR)
-        client.run_shell_command(
-            'umount /mnt/boot',
-            response = MASTER_STR)
->>>>>>> 4afacab2
