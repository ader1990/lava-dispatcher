# Copyright (C) 2011 Linaro Limited
#
# Author: Paul Larson <paul.larson@linaro.org>
#
# This file is part of LAVA Dispatcher.
#
# LAVA Dispatcher is free software; you can redistribute it and/or modify
# it under the terms of the GNU General Public License as published by
# the Free Software Foundation; either version 2 of the License, or
# (at your option) any later version.
#
# LAVA Dispatcher is distributed in the hope that it will be useful,
# but WITHOUT ANY WARRANTY; without even the implied warranty of
# MERCHANTABILITY or FITNESS FOR A PARTICULAR PURPOSE.  See the
# GNU General Public License for more details.
#
# You should have received a copy of the GNU General Public License
# along
# with this program; if not, see <http://www.gnu.org/licenses>.

from commands import getoutput, getstatusoutput
import os
import re
import shutil
import traceback
from tempfile import mkdtemp

from lava_dispatcher.actions import BaseAction
from lava_dispatcher.config import LAVA_IMAGE_TMPDIR, LAVA_IMAGE_URL
from lava_dispatcher.utils import download, download_with_cache
from lava_dispatcher.client import CriticalError


class cmd_deploy_linaro_image(BaseAction):
    def run(self, hwpack, rootfs, kernel_matrix=None, use_cache=True):
        client = self.client
        print "deploying on %s" % client.hostname
        print "  hwpack: %s" % hwpack
        print "  rootfs: %s" % rootfs
        if kernel_matrix:
            print "  package: %s" % kernel_matrix[0]
        print "Booting master image"
        client.boot_master_image()

        print "Waiting for network to come up"
        try:
            client.wait_network_up()
        except:
            tb = traceback.format_exc()
            client.sio.write(tb)
            raise CriticalError("Unable to reach LAVA server, check network")

        if kernel_matrix:
            hwpack = self.refresh_hwpack(kernel_matrix, hwpack, use_cache)
            #make new hwpack downloadable
            hwpack = hwpack.replace(LAVA_IMAGE_TMPDIR, '')
            hwpack = '/'.join(u.strip('/') for u in [
                LAVA_IMAGE_URL, hwpack])
            print "   hwpack with new kernel: %s" % hwpack

        try:
            boot_tgz, root_tgz = self.generate_tarballs(
                hwpack, rootfs, use_cache)
        except:
            tb = traceback.format_exc()
            client.sio.write(tb)
            raise CriticalError("Deployment tarballs preparation failed")
        boot_tarball = boot_tgz.replace(LAVA_IMAGE_TMPDIR, '')
        root_tarball = root_tgz.replace(LAVA_IMAGE_TMPDIR, '')
        boot_url = '/'.join(u.strip('/') for u in [
            LAVA_IMAGE_URL, boot_tarball])
        root_url = '/'.join(u.strip('/') for u in [
            LAVA_IMAGE_URL, root_tarball])
        try:
            self.deploy_linaro_rootfs(root_url)
            self.deploy_linaro_bootfs(boot_url)
        except:
            tb = traceback.format_exc()
            client.sio.write(tb)
            raise CriticalError("Deployment failed")
        finally:
            shutil.rmtree(self.tarball_dir)

    def _get_partition_offset(self, image, partno):
        cmd = 'parted %s -m -s unit b print' % image
        part_data = getoutput(cmd)
        pattern = re.compile('%d:([0-9]+)B:' % partno)
        for line in part_data.splitlines():
            found = re.match(pattern, line)
            if found:
                return found.group(1)
        return None

    def _extract_partition(self, image, offset, tarfile):
        """Mount a partition and produce a tarball of it

        :param image: The image to mount
        :param offset: offset of the partition, as a string
        :param tarfile: path and filename of the tgz to output
        """
        error_msg = None
        mntdir = mkdtemp()
        cmd = "sudo mount -o loop,offset=%s %s %s" % (offset, image, mntdir)
        rc, output = getstatusoutput(cmd)
        if rc:
            os.rmdir(mntdir)
            raise RuntimeError("Unable to mount image %s at offset %s" % (
                image, offset))
        cmd = "sudo tar -C %s -czf %s ." % (mntdir, tarfile)
        rc, output = getstatusoutput(cmd)
        if rc:
            error_msg = "Failed to create tarball: %s" % tarfile
        cmd = "sudo umount %s" % mntdir
        rc, output = getstatusoutput(cmd)
        os.rmdir(mntdir)
        if error_msg:
            raise RuntimeError(error_msg)

    def generate_tarballs(self, hwpack_url, rootfs_url, use_cache=True):
        """Generate tarballs from a hwpack and rootfs url

        :param hwpack_url: url of the Linaro hwpack to download
        :param rootfs_url: url of the Linaro image to download
        """
        client = self.client
        self.tarball_dir = mkdtemp(dir=LAVA_IMAGE_TMPDIR)
        tarball_dir = self.tarball_dir
        os.chmod(tarball_dir, 0755)
        #fix me: if url is not http-prefix, copy it to tarball_dir
        if use_cache:
            hwpack_path = download_with_cache(hwpack_url, tarball_dir)
            rootfs_path = download_with_cache(rootfs_url, tarball_dir)
        else:
            hwpack_path = download(hwpack_url, tarball_dir)
            rootfs_path = download(rootfs_url, tarball_dir)

        image_file = os.path.join(tarball_dir, "lava.img")
        board = client.board
        cmd = ("sudo linaro-media-create --hwpack-force-yes --dev %s "
               "--image_file %s --binary %s --hwpack %s --image_size 3G" %
               (board.type, image_file, rootfs_path, hwpack_path))
        rc, output = getstatusoutput(cmd)
        if rc:
            shutil.rmtree(tarball_dir)
            tb = traceback.format_exc()
            client.sio.write(tb)
            raise RuntimeError("linaro-media-create failed: %s" % output)
        boot_offset = self._get_partition_offset(image_file, board.boot_part)
        root_offset = self._get_partition_offset(image_file, board.root_part)
        boot_tgz = os.path.join(tarball_dir, "boot.tgz")
        root_tgz = os.path.join(tarball_dir, "root.tgz")
        try:
            self._extract_partition(image_file, boot_offset, boot_tgz)
            self._extract_partition(image_file, root_offset, root_tgz)
        except:
            shutil.rmtree(tarball_dir)
            tb = traceback.format_exc()
            client.sio.write(tb)
            raise
        return boot_tgz, root_tgz

    def deploy_linaro_rootfs(self, rootfs):
        client = self.client
        print "Deploying linaro image"
<<<<<<< HEAD
        client.run_shell_command(
            'umount /dev/disk/by-label/testrootfs',
            response=MASTER_STR)
        client.run_shell_command(
            'mkfs.ext3 -q /dev/disk/by-label/testrootfs -L testrootfs',
            response=MASTER_STR)
        client.run_shell_command(
            'udevadm trigger',
            response=MASTER_STR)
        client.run_shell_command(
            'mkdir -p /mnt/root',
            response=MASTER_STR)
        client.run_shell_command(
            'mount /dev/disk/by-label/testrootfs /mnt/root',
            response=MASTER_STR)
        client.run_shell_command(
            'wget -qO- %s |tar --numeric-owner -C /mnt/root -xzf -' % rootfs,
            response=MASTER_STR, timeout=3600)
        client.run_shell_command(
            'echo linaro > /mnt/root/etc/hostname',
            response=MASTER_STR)
        #DO NOT REMOVE - diverting flash-kernel and linking it to /bin/true
        #prevents a serious problem where packages getting installed that
        #call flash-kernel can update the kernel on the master image
        client.run_shell_command(
            'chroot /mnt/root dpkg-divert --local /usr/sbin/flash-kernel',
            response = MASTER_STR)
        client.run_shell_command(
            'chroot /mnt/root ln -sf /bin/true /usr/sbin/flash-kernel',
            response = MASTER_STR)
        client.run_shell_command(
            'umount /mnt/root',
            response=MASTER_STR)

    def deploy_linaro_bootfs(self, bootfs):
        client = self.client
        client.run_shell_command(
            'umount /dev/disk/by-label/testboot',
            response = MASTER_STR)
        client.run_shell_command(
            'umount /dev/disk/by-label/testboot',
            response=MASTER_STR)
        client.run_shell_command(
            'mkfs.vfat /dev/disk/by-label/testboot -n testboot',
            response=MASTER_STR)
        client.run_shell_command(
            'udevadm trigger',
            response=MASTER_STR)
        client.run_shell_command(
            'mkdir -p /mnt/boot',
            response=MASTER_STR)
        client.run_shell_command(
            'mount /dev/disk/by-label/testboot /mnt/boot',
            response=MASTER_STR)
        client.run_shell_command(
            'wget -qO- %s |tar --numeric-owner -C /mnt/boot -xzf -' % bootfs,
            response=MASTER_STR)
        client.run_shell_command(
            'umount /mnt/boot',
            response=MASTER_STR)

    def refresh_hwpack(self, kernel_matrix, hwpack, use_cache=True):
        client = self.client
        print "Deploying new kernel"
        new_kernel = kernel_matrix[0]
        deb_prefix = kernel_matrix[1]
        filesuffix = new_kernel.split(".")[-1]

        if filesuffix != "deb":
            raise CriticalError("New kernel only support deb kernel package!")

        # download package to local
        tarball_dir = mkdtemp(dir=LAVA_IMAGE_TMPDIR)
        os.chmod(tarball_dir, 0755)
        if use_cache:
            kernel_path = download_with_cache(new_kernel, tarball_dir)
            hwpack_path = download_with_cache(hwpack, tarball_dir)
        else:
            kernel_path = download(new_kernel, tarball_dir)
            hwpack_path = download(hwpack, tarball_dir)

        cmd = ("sudo linaro-hwpack-replace -t %s -p %s -r %s" 
                % (hwpack_path, kernel_path, deb_prefix))

        rc, output = getstatusoutput(cmd)
        if rc:
            shutil.rmtree(tarball_dir)
            tb = traceback.format_exc()
            client.sio.write(tb)
            raise RuntimeError("linaro-hwpack-replace failed: %s" % output)

        #fix it:l-h-r doesn't make a output option to specify the output hwpack,
        #so it needs to do manually here

        #remove old hwpack and leave only new hwpack in tarball_dir
        os.remove(hwpack_path)
        hwpack_list = os.listdir(tarball_dir)
        for hp in hwpack_list:
            if hp.split(".")[-1] == "gz":
                new_hwpack_path = os.path.join(tarball_dir, hp)
                return new_hwpack_path
=======
        client.run_cmd_master('umount /dev/disk/by-label/testrootfs')
        client.run_cmd_master(
            'mkfs.ext3 -q /dev/disk/by-label/testrootfs -L testrootfs')
        client.run_cmd_master('udevadm trigger')
        client.run_cmd_master('mkdir -p /mnt/root')
        client.run_cmd_master('mount /dev/disk/by-label/testrootfs /mnt/root')
        client.run_cmd_master(
            'wget -qO- %s |tar --numeric-owner -C /mnt/root -xzf -' % rootfs,
            timeout = 3600)
        client.run_cmd_master('echo linaro > /mnt/root/etc/hostname')
        #DO NOT REMOVE - diverting flash-kernel and linking it to /bin/true
        #prevents a serious problem where packages getting installed that
        #call flash-kernel can update the kernel on the master image
        client.run_cmd_master(
            'chroot /mnt/root dpkg-divert --local /usr/sbin/flash-kernel')
        client.run_cmd_master(
            'chroot /mnt/root ln -sf /bin/true /usr/sbin/flash-kernel')
        client.run_cmd_master('umount /mnt/root')

    def deploy_linaro_bootfs(self, bootfs):
        client = self.client
        client.run_cmd_master('umount /dev/disk/by-label/testboot')
        client.run_cmd_master(
            'mkfs.vfat /dev/disk/by-label/testboot -n testboot')
        client.run_cmd_master('udevadm trigger')
        client.run_cmd_master('mkdir -p /mnt/boot')
        client.run_cmd_master('mount /dev/disk/by-label/testboot /mnt/boot')
        client.run_cmd_master(
            'wget -qO- %s |tar --numeric-owner -C /mnt/boot -xzf -' % bootfs)
        client.run_cmd_master('umount /mnt/boot')
>>>>>>> 71859b31
<|MERGE_RESOLUTION|>--- conflicted
+++ resolved
@@ -20,6 +20,7 @@
 
 from commands import getoutput, getstatusoutput
 import os
+import sys
 import re
 import shutil
 import traceback
@@ -59,8 +60,8 @@
             print "   hwpack with new kernel: %s" % hwpack
 
         try:
-            boot_tgz, root_tgz = self.generate_tarballs(
-                hwpack, rootfs, use_cache)
+            boot_tgz, root_tgz = self.generate_tarballs(hwpack, rootfs, 
+                use_cache)
         except:
             tb = traceback.format_exc()
             client.sio.write(tb)
@@ -162,67 +163,36 @@
     def deploy_linaro_rootfs(self, rootfs):
         client = self.client
         print "Deploying linaro image"
-<<<<<<< HEAD
-        client.run_shell_command(
-            'umount /dev/disk/by-label/testrootfs',
-            response=MASTER_STR)
-        client.run_shell_command(
-            'mkfs.ext3 -q /dev/disk/by-label/testrootfs -L testrootfs',
-            response=MASTER_STR)
-        client.run_shell_command(
-            'udevadm trigger',
-            response=MASTER_STR)
-        client.run_shell_command(
-            'mkdir -p /mnt/root',
-            response=MASTER_STR)
-        client.run_shell_command(
-            'mount /dev/disk/by-label/testrootfs /mnt/root',
-            response=MASTER_STR)
-        client.run_shell_command(
+        client.run_cmd_master('umount /dev/disk/by-label/testrootfs')
+        client.run_cmd_master(
+            'mkfs.ext3 -q /dev/disk/by-label/testrootfs -L testrootfs')
+        client.run_cmd_master('udevadm trigger')
+        client.run_cmd_master('mkdir -p /mnt/root')
+        client.run_cmd_master('mount /dev/disk/by-label/testrootfs /mnt/root')
+        client.run_cmd_master(
             'wget -qO- %s |tar --numeric-owner -C /mnt/root -xzf -' % rootfs,
-            response=MASTER_STR, timeout=3600)
-        client.run_shell_command(
-            'echo linaro > /mnt/root/etc/hostname',
-            response=MASTER_STR)
+            timeout = 3600)
+        client.run_cmd_master('echo linaro > /mnt/root/etc/hostname')
         #DO NOT REMOVE - diverting flash-kernel and linking it to /bin/true
         #prevents a serious problem where packages getting installed that
         #call flash-kernel can update the kernel on the master image
-        client.run_shell_command(
-            'chroot /mnt/root dpkg-divert --local /usr/sbin/flash-kernel',
-            response = MASTER_STR)
-        client.run_shell_command(
-            'chroot /mnt/root ln -sf /bin/true /usr/sbin/flash-kernel',
-            response = MASTER_STR)
-        client.run_shell_command(
-            'umount /mnt/root',
-            response=MASTER_STR)
+        client.run_cmd_master(
+            'chroot /mnt/root dpkg-divert --local /usr/sbin/flash-kernel')
+        client.run_cmd_master(
+            'chroot /mnt/root ln -sf /bin/true /usr/sbin/flash-kernel')
+        client.run_cmd_master('umount /mnt/root')
 
     def deploy_linaro_bootfs(self, bootfs):
         client = self.client
-        client.run_shell_command(
-            'umount /dev/disk/by-label/testboot',
-            response = MASTER_STR)
-        client.run_shell_command(
-            'umount /dev/disk/by-label/testboot',
-            response=MASTER_STR)
-        client.run_shell_command(
-            'mkfs.vfat /dev/disk/by-label/testboot -n testboot',
-            response=MASTER_STR)
-        client.run_shell_command(
-            'udevadm trigger',
-            response=MASTER_STR)
-        client.run_shell_command(
-            'mkdir -p /mnt/boot',
-            response=MASTER_STR)
-        client.run_shell_command(
-            'mount /dev/disk/by-label/testboot /mnt/boot',
-            response=MASTER_STR)
-        client.run_shell_command(
-            'wget -qO- %s |tar --numeric-owner -C /mnt/boot -xzf -' % bootfs,
-            response=MASTER_STR)
-        client.run_shell_command(
-            'umount /mnt/boot',
-            response=MASTER_STR)
+        client.run_cmd_master('umount /dev/disk/by-label/testboot')
+        client.run_cmd_master(
+            'mkfs.vfat /dev/disk/by-label/testboot -n testboot')
+        client.run_cmd_master('udevadm trigger')
+        client.run_cmd_master('mkdir -p /mnt/boot')
+        client.run_cmd_master('mount /dev/disk/by-label/testboot /mnt/boot')
+        client.run_cmd_master(
+            'wget -qO- %s |tar --numeric-owner -C /mnt/boot -xzf -' % bootfs)
+        client.run_cmd_master('umount /mnt/boot')
 
     def refresh_hwpack(self, kernel_matrix, hwpack, use_cache=True):
         client = self.client
@@ -264,35 +234,3 @@
             if hp.split(".")[-1] == "gz":
                 new_hwpack_path = os.path.join(tarball_dir, hp)
                 return new_hwpack_path
-=======
-        client.run_cmd_master('umount /dev/disk/by-label/testrootfs')
-        client.run_cmd_master(
-            'mkfs.ext3 -q /dev/disk/by-label/testrootfs -L testrootfs')
-        client.run_cmd_master('udevadm trigger')
-        client.run_cmd_master('mkdir -p /mnt/root')
-        client.run_cmd_master('mount /dev/disk/by-label/testrootfs /mnt/root')
-        client.run_cmd_master(
-            'wget -qO- %s |tar --numeric-owner -C /mnt/root -xzf -' % rootfs,
-            timeout = 3600)
-        client.run_cmd_master('echo linaro > /mnt/root/etc/hostname')
-        #DO NOT REMOVE - diverting flash-kernel and linking it to /bin/true
-        #prevents a serious problem where packages getting installed that
-        #call flash-kernel can update the kernel on the master image
-        client.run_cmd_master(
-            'chroot /mnt/root dpkg-divert --local /usr/sbin/flash-kernel')
-        client.run_cmd_master(
-            'chroot /mnt/root ln -sf /bin/true /usr/sbin/flash-kernel')
-        client.run_cmd_master('umount /mnt/root')
-
-    def deploy_linaro_bootfs(self, bootfs):
-        client = self.client
-        client.run_cmd_master('umount /dev/disk/by-label/testboot')
-        client.run_cmd_master(
-            'mkfs.vfat /dev/disk/by-label/testboot -n testboot')
-        client.run_cmd_master('udevadm trigger')
-        client.run_cmd_master('mkdir -p /mnt/boot')
-        client.run_cmd_master('mount /dev/disk/by-label/testboot /mnt/boot')
-        client.run_cmd_master(
-            'wget -qO- %s |tar --numeric-owner -C /mnt/boot -xzf -' % bootfs)
-        client.run_cmd_master('umount /mnt/boot')
->>>>>>> 71859b31
