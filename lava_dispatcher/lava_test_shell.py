--- conflicted
+++ resolved
@@ -248,24 +248,15 @@
     return attachments
 
 
-<<<<<<< HEAD
 def _get_test_run(results_dir, test_run_dir, hwcontext, build, pkginfo, testdefs_by_uuid):
     now = datetime.datetime.utcnow().strftime('%Y-%m-%dT%H:%M:%SZ')
 
-    testdef = _get_content(results_dir, '%s/testdef.yaml' % test_run_dir)
-    stdout = _get_content(results_dir, '%s/stdout.log' % test_run_dir)
-    uuid = _get_content(results_dir, '%s/analyzer_assigned_uuid' % test_run_dir)
-    attachments = _get_run_attachments('%s/%s' % (results_dir, test_run_dir), testdef, stdout)
-    attributes = _attributes_from_dir( '%s/%s/attributes' % (results_dir, test_run_dir))
-=======
-def _get_test_run(test_run_dir, hwcontext, swcontext):
-    now = datetime.datetime.utcnow().strftime('%Y-%m-%dT%H:%M:%SZ')
-
     testdef = _read_content(os.path.join(test_run_dir, 'testdef.yaml'))
     stdout = _read_content(os.path.join(test_run_dir, 'stdout.log'))
+    uuid = _read_content(os.path.join(test_run_dir, 'analyzer_assigned_uuid'))
     attachments = _get_run_attachments(test_run_dir, testdef, stdout)
     attributes = _attributes_from_dir(os.path.join(test_run_dir, 'attributes'))
->>>>>>> 640f726e
+
 
     testdef = yaml.load(testdef)
     swcontext = _get_sw_context(build, pkginfo, testdefs_by_uuid[uuid]._sw_sources)
@@ -307,25 +298,15 @@
     meminfo = _read_content(os.path.join(results_dir, 'hwcontext/meminfo.txt'), ignore_missing=True)
     hwctx = _get_hw_context(cpuinfo, meminfo)
 
-<<<<<<< HEAD
-    build = _get_content(results_dir, './swcontext/build.txt')
-    pkginfo = _get_content(results_dir, './swcontext/pkgs.txt', ignore_errors=True)
-=======
     build = _read_content(os.path.join(results_dir, 'swcontext/build.txt'))
     pkginfo = _read_content(os.path.join(results_dir, 'swcontext/pkgs.txt'), ignore_missing=True)
-    swctx = _get_sw_context(build, pkginfo, sw_sources)
->>>>>>> 640f726e
 
     for test_run_name, test_run_path in _directory_names_and_paths(results_dir):
         if test_run_name in ('hwcontext', 'swcontext'):
             continue
         if os.path.isdir(test_run_path):
             try:
-<<<<<<< HEAD
-                testruns.append(_get_test_run(results_dir, test_run_dir, hwctx, build, pkginfo, testdefs_by_uuid))
-=======
-                testruns.append(_get_test_run(test_run_path, hwctx, swctx))
->>>>>>> 640f726e
+                testruns.append(_get_test_run(test_run_path, hwctx, build, pkginfo, testdefs_by_uuid))
             except:
                 logging.exception('error processing results for: %s' % test_run_name)
 
