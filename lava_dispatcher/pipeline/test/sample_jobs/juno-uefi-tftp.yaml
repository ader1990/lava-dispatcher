--- conflicted
+++ resolved
@@ -20,11 +20,7 @@
       minutes: 10
     to: vemsd
     recovery_image:
-<<<<<<< HEAD
-      url: https://releases.linaro.org/members/arm/platforms/15.12/juno-latest-oe-uefi.zip
-=======
       url: http://images.validation.linaro.org/releases.linaro.org/members/arm/platforms/15.12/juno-latest-oe-uefi.zip
->>>>>>> 255e1dc2
       compression: zip
 
 - deploy:
