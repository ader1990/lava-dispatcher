--- conflicted
+++ resolved
@@ -21,22 +21,6 @@
         For reference, see magma-chamber branch, extract-image script
         """
 
-<<<<<<< HEAD
-    def wait_for_network(self, timeout=60):
-        now = time.time()
-        while time.time() < now+timeout:
-            self.client.proc.sendline("ping -c1 %s" % LAVA_SERVER_CFG.IP)
-            id = self.client.proc.expect(
-                ["64 bytes from", "Network is unreachable"])
-            if id == 0:
-                break
-        if id != 0:
-            print "Failed to bring up network on master image"
-            raise TimeoutError
-        self.client.proc.expect('root@master:')
-
-=======
->>>>>>> bfe9c7d0
     def deploy_linaro_rootfs(self, rootfs):
         print "Deploying linaro image"
         master_str = 'root@master:'
